--- conflicted
+++ resolved
@@ -1439,7 +1439,6 @@
         producer.flush()
         client.close()
 
-<<<<<<< HEAD
     def test_keyshare_policy(self):
         with self.assertRaises(ValueError):
             # Raise error because sticky ranges are not provided.
@@ -1484,7 +1483,6 @@
                              start_message_id_inclusive=True,
                              key_shared_policy=consumer_key_shared_policy)
 
-
     def test_keyshared_autosplit(self):
         client = Client(self.serviceUrl)
         topic = "my-python-topic-keyshare-autosplit-" + str(time.time())
@@ -1569,7 +1567,7 @@
 
         self.assertEqual(len(msgs), 10)
         client.close()
-=======
+
     def test_acknowledge_failed(self):
         client = Client(self.serviceUrl)
         topic = 'test_acknowledge_failed'
@@ -1593,7 +1591,7 @@
             consumer.acknowledge(msg_id)
         client.close()
 
->>>>>>> 00288931
+
 
 if __name__ == "__main__":
     main()